//! This module provides conversions between WKT primitives and [`geo_types`] primitives.
//!
//! See the [`std::convert::From`] and [`std::convert::TryFrom`] impls on individual [`crate::types`] and [`Wkt`] for details.
// Copyright 2014-2018 The GeoRust Developers
//
// Licensed under the Apache License, Version 2.0 (the "License");
// you may not use this file except in compliance with the License.
// You may obtain a copy of the License at
//
//	http://www.apache.org/licenses/LICENSE-2.0
//
// Unless required by applicable law or agreed to in writing, software
// distributed under the License is distributed on an "AS IS" BASIS,
// WITHOUT WARRANTIES OR CONDITIONS OF ANY KIND, either express or implied.
// See the License for the specific language governing permissions and
// limitations under the License.

use crate::types::*;
use crate::{TryFromWkt, Wkt};

use std::any::type_name;
use std::convert::{TryFrom, TryInto};
use std::io::Read;
use std::str::FromStr;

use geo_types::{coord, CoordNum};
use thiserror::Error;

#[derive(Error, Debug)]
/// WKT to [`geo_types`] conversions errors
pub enum Error {
    #[error("The WKT Point was empty, but geo_type::Points cannot be empty")]
    PointConversionError,
    #[error("Mismatched geometry (expected {expected:?}, found {found:?})")]
    MismatchedGeometry {
        expected: &'static str,
        found: &'static str,
    },
    #[error("Wrong number of Geometries: {0}")]
    WrongNumberOfGeometries(usize),
    #[error("Invalid WKT: {0}")]
    InvalidWKT(&'static str),
    #[error("External error: {0}")]
    External(Box<dyn std::error::Error>),
}

macro_rules! try_from_wkt_impl {
    ($($type: ident),+) => {
        $(
            /// Fallibly convert this WKT primitive into this [`geo_types`] primitive
            impl<T: CoordNum> TryFrom<Wkt<T>> for geo_types::$type<T> {
                type Error = Error;

                fn try_from(wkt: Wkt<T>) -> Result<Self, Self::Error> {
                    let geometry = geo_types::Geometry::try_from(wkt)?;
                    Self::try_from(geometry).map_err(|e| {
                        match e {
                            geo_types::Error::MismatchedGeometry { expected, found } => {
                                Error::MismatchedGeometry { expected, found }
                            }
                            // currently only one error type in geo-types error enum, but that seems likely to change
                            #[allow(unreachable_patterns)]
                            other => Error::External(Box::new(other)),
                        }
                    })
                }
            }
        )+
    }
}

try_from_wkt_impl!(
    Point,
    Line,
    LineString,
    Polygon,
    MultiPoint,
    MultiLineString,
    MultiPolygon,
    // See impl below.
    // GeometryCollection,
    Rect,
    Triangle
);

/// Fallibly convert this WKT primitive into this [`geo_types`] primitive
impl<T: CoordNum> TryFrom<Wkt<T>> for geo_types::GeometryCollection<T> {
    type Error = Error;

    fn try_from(wkt: Wkt<T>) -> Result<Self, Self::Error> {
        match wkt {
            Wkt::GeometryCollection(collection) => {
                let geometries: Result<Vec<geo_types::Geometry<T>>, _> = collection
                    .geoms
                    .into_iter()
                    .map(TryFrom::try_from)
                    .collect();
                Ok(geo_types::GeometryCollection(geometries?))
            }
            // geo_types doesn't implement `Geometry::try_from(geom_collec)` yet
            // (see https://github.com/georust/geo/pull/821).
            // So instead we synthesize the type of error it *would* return.
            Wkt::Point(_) => Err(Error::MismatchedGeometry {
                expected: type_name::<Self>(),
                found: type_name::<geo_types::Point<T>>(),
            }),
            Wkt::LineString(_) => Err(Error::MismatchedGeometry {
                expected: type_name::<Self>(),
                found: type_name::<geo_types::LineString<T>>(),
            }),
            Wkt::Polygon(_) => Err(Error::MismatchedGeometry {
                expected: type_name::<Self>(),
                found: type_name::<geo_types::Polygon<T>>(),
            }),
            Wkt::MultiPoint(_) => Err(Error::MismatchedGeometry {
                expected: type_name::<Self>(),
                found: type_name::<geo_types::MultiPoint<T>>(),
            }),
            Wkt::MultiLineString(_) => Err(Error::MismatchedGeometry {
                expected: type_name::<Self>(),
                found: type_name::<geo_types::MultiLineString<T>>(),
            }),
            Wkt::MultiPolygon(_) => Err(Error::MismatchedGeometry {
                expected: type_name::<Self>(),
                found: type_name::<geo_types::MultiPolygon<T>>(),
            }),
        }
    }
}

impl<T> From<Coord<T>> for geo_types::Coord<T>
where
    T: CoordNum,
{
    /// Convert from a WKT Coordinate to a [`geo_types::Coordinate`]
    fn from(coord: Coord<T>) -> geo_types::Coord<T> {
        coord! { x: coord.x, y: coord.y }
    }
}

impl<T> TryFrom<Point<T>> for geo_types::Point<T>
where
    T: CoordNum,
{
    type Error = Error;

    /// Fallibly convert from a WKT `POINT` to a [`geo_types::Point`]
    fn try_from(point: Point<T>) -> Result<Self, Self::Error> {
        match point.coord {
            Some(coord) => Ok(Self::new(coord.x, coord.y)),
            None => Err(Error::PointConversionError),
        }
    }
}

#[deprecated(since = "0.9.0", note = "use `geometry.try_into()` instead")]
pub fn try_into_geometry<T>(geometry: &Wkt<T>) -> Result<geo_types::Geometry<T>, Error>
where
    T: CoordNum,
{
    geometry.clone().try_into()
}

impl<'a, T> From<&'a LineString<T>> for geo_types::Geometry<T>
where
    T: CoordNum,
{
    fn from(line_string: &'a LineString<T>) -> Self {
        Self::LineString(line_string.clone().into())
    }
}

impl<T> From<LineString<T>> for geo_types::LineString<T>
where
    T: CoordNum,
{
    /// Convert from a WKT `LINESTRING` to a [`geo_types::LineString`]
    fn from(line_string: LineString<T>) -> Self {
        let coords = line_string
            .coords
            .into_iter()
            .map(geo_types::Coord::from)
            .collect();

        geo_types::LineString(coords)
    }
}

impl<'a, T> From<&'a MultiLineString<T>> for geo_types::Geometry<T>
where
    T: CoordNum,
{
    fn from(multi_line_string: &'a MultiLineString<T>) -> geo_types::Geometry<T> {
        Self::MultiLineString(multi_line_string.clone().into())
    }
}

impl<T> From<MultiLineString<T>> for geo_types::MultiLineString<T>
where
    T: CoordNum,
{
    /// Convert from a WKT `MULTILINESTRING` to a [`geo_types::MultiLineString`]
    fn from(multi_line_string: MultiLineString<T>) -> geo_types::MultiLineString<T> {
        let geo_line_strings: Vec<geo_types::LineString<T>> = multi_line_string
            .line_strings
            .into_iter()
            .map(geo_types::LineString::from)
            .collect();

        geo_types::MultiLineString(geo_line_strings)
    }
}

impl<'a, T> From<&'a Polygon<T>> for geo_types::Geometry<T>
where
    T: CoordNum,
{
    fn from(polygon: &'a Polygon<T>) -> geo_types::Geometry<T> {
        Self::Polygon(polygon.clone().into())
    }
}

impl<T> From<Polygon<T>> for geo_types::Polygon<T>
where
    T: CoordNum,
{
    /// Convert from a WKT `POLYGON` to a [`geo_types::Polygon`]
    fn from(polygon: Polygon<T>) -> Self {
        let mut iter = polygon.rings.into_iter().map(geo_types::LineString::from);
        match iter.next() {
            Some(interior) => geo_types::Polygon::new(interior, iter.collect()),
            None => geo_types::Polygon::new(geo_types::LineString(vec![]), vec![]),
        }
    }
}

impl<'a, T> TryFrom<&'a MultiPoint<T>> for geo_types::Geometry<T>
where
    T: CoordNum,
{
    type Error = Error;

    fn try_from(multi_point: &'a MultiPoint<T>) -> Result<Self, Self::Error> {
        Ok(Self::MultiPoint(multi_point.clone().try_into()?))
    }
}

impl<T> TryFrom<MultiPoint<T>> for geo_types::MultiPoint<T>
where
    T: CoordNum,
{
    type Error = Error;
    /// Fallibly convert from a WKT `MULTIPOINT` to a [`geo_types::MultiPoint`]
    fn try_from(multi_point: MultiPoint<T>) -> Result<Self, Self::Error> {
        let points: Vec<geo_types::Point<T>> = multi_point
            .points
            .into_iter()
            .map(geo_types::Point::try_from)
            .collect::<Result<Vec<_>, _>>()?;

        Ok(geo_types::MultiPoint(points))
    }
}

impl<'a, T> From<&'a MultiPolygon<T>> for geo_types::Geometry<T>
where
    T: CoordNum,
{
    fn from(multi_polygon: &'a MultiPolygon<T>) -> Self {
        Self::MultiPolygon(multi_polygon.clone().into())
    }
}

impl<T> From<MultiPolygon<T>> for geo_types::MultiPolygon<T>
where
    T: CoordNum,
{
    /// Convert from a WKT `MULTIPOLYGON` to a [`geo_types::MultiPolygon`]
    fn from(multi_polygon: MultiPolygon<T>) -> Self {
        let geo_polygons: Vec<geo_types::Polygon<T>> = multi_polygon
            .polygons
            .into_iter()
            .map(geo_types::Polygon::from)
            .collect();

        geo_types::MultiPolygon(geo_polygons)
    }
}

#[deprecated(since = "0.9.0", note = "use `geometry_collection.try_into()` instead")]
pub fn try_into_geometry_collection<T>(
    geometry_collection: &GeometryCollection<T>,
) -> Result<geo_types::Geometry<T>, Error>
where
    T: CoordNum,
{
    Ok(geo_types::Geometry::GeometryCollection(
        geometry_collection.clone().try_into()?,
    ))
}

impl<T> TryFrom<GeometryCollection<T>> for geo_types::GeometryCollection<T>
where
    T: CoordNum,
{
    type Error = Error;

    fn try_from(geometry_collection: GeometryCollection<T>) -> Result<Self, Self::Error> {
        let geo_geometries = geometry_collection
            .geoms
            .into_iter()
            .map(Wkt::try_into)
            .collect::<Result<_, _>>()?;

        Ok(geo_types::GeometryCollection(geo_geometries))
    }
}

impl<T> TryFrom<Wkt<T>> for geo_types::Geometry<T>
where
    T: CoordNum,
{
    type Error = Error;

    fn try_from(geometry: Wkt<T>) -> Result<Self, Self::Error> {
        Ok(match geometry {
            Wkt::Point(g) => {
                // Special case as `geo::Point` can't be empty
                if g.coord.is_some() {
                    geo_types::Point::try_from(g)?.into()
                } else {
                    geo_types::MultiPoint(vec![]).into()
                }
            }
            Wkt::LineString(g) => geo_types::Geometry::LineString(g.into()),
            Wkt::Polygon(g) => geo_types::Geometry::Polygon(g.into()),
            Wkt::MultiLineString(g) => geo_types::Geometry::MultiLineString(g.into()),
            Wkt::MultiPoint(g) => geo_types::Geometry::MultiPoint(g.try_into()?),
            Wkt::MultiPolygon(g) => geo_types::Geometry::MultiPolygon(g.into()),
            Wkt::GeometryCollection(g) => geo_types::Geometry::GeometryCollection(g.try_into()?),
        })
    }
}

/// Macro for implementing TryFromWkt for all the geo-types.
/// Alternatively, we could try to have a kind of blanket implementation on TryFrom<Wkt<T>>,
/// but:
///   1. what would be the type of TryFromWkt::Error?
///   2. that would preclude ever having a specialized implementation for geo-types as they'd
///      be ambiguous/redundant.
macro_rules! try_from_wkt_impl {
   ($($type: ty),*$(,)?)  => {
       $(
            impl<T: CoordNum + FromStr + Default> TryFromWkt<T> for $type {
                type Error = Error;
                fn try_from_wkt_str(wkt_str: &str) -> Result<Self, Self::Error> {
                    let wkt = Wkt::from_str(wkt_str).map_err(|e| Error::InvalidWKT(e))?;
                    Self::try_from(wkt)
                }

                fn try_from_wkt_reader(mut wkt_reader: impl Read) -> Result<Self, Self::Error> {
                    let mut bytes = vec![];
                    wkt_reader.read_to_end(&mut bytes).map_err(|e| Error::External(Box::new(e)))?;
                    let wkt_str = String::from_utf8(bytes).map_err(|e| Error::External(Box::new(e)))?;
                    Self::try_from_wkt_str(&wkt_str)
                }
            }
       )*
   }
}

try_from_wkt_impl![
    geo_types::Geometry<T>,
    geo_types::Point<T>,
    geo_types::Line<T>,
    geo_types::LineString<T>,
    geo_types::Polygon<T>,
    geo_types::MultiPoint<T>,
    geo_types::MultiLineString<T>,
    geo_types::MultiPolygon<T>,
    geo_types::GeometryCollection<T>,
    geo_types::Triangle<T>,
    geo_types::Rect<T>,
];

#[cfg(test)]
mod tests {
    use super::*;

    #[test]
    fn convert_single_item_wkt() {
        let wkt = Wkt::from(Point::from_coord(Coord {
            x: 1.0,
            y: 2.0,
            z: None,
            m: None,
        }));

        let converted = geo_types::Geometry::try_from(wkt).unwrap();
        let g_point: geo_types::Point<f64> = geo_types::Point::new(1.0, 2.0);

        assert_eq!(converted, geo_types::Geometry::Point(g_point));
    }

    #[test]
    fn convert_empty_point() {
        let point = Point::empty(Dimension::XY);
        let res: Result<geo_types::Point<f64>, Error> = point.try_into();
        assert!(res.is_err());
    }

    #[test]
    fn convert_point() {
        let point = Wkt::from(Point::from_coord(Coord {
            x: 10.,
            y: 20.,
            z: None,
            m: None,
        }));

        let g_point: geo_types::Point<f64> = (10., 20.).into();
        assert_eq!(
            geo_types::Geometry::Point(g_point),
            point.try_into().unwrap()
        );
    }

    #[test]
    fn convert_empty_linestring() {
        let w_linestring = Wkt::from(LineString::empty(Dimension::XY));
        let g_linestring: geo_types::LineString<f64> = geo_types::LineString(vec![]);
        assert_eq!(
            geo_types::Geometry::LineString(g_linestring),
            w_linestring.try_into().unwrap()
        );
    }

    #[test]
    fn convert_linestring() {
<<<<<<< HEAD
        let w_linestring: Wkt<f64> = LineString::from_coords([
=======
        let w_linestring: Wkt = LineString(vec![
>>>>>>> 9e6ff0ad
            Coord {
                x: 10.,
                y: 20.,
                z: None,
                m: None,
            },
            Coord {
                x: 30.,
                y: 40.,
                z: None,
                m: None,
            },
        ])
        .into();
        let g_linestring: geo_types::LineString<f64> = vec![(10., 20.), (30., 40.)].into();
        assert_eq!(
            geo_types::Geometry::LineString(g_linestring),
            w_linestring.try_into().unwrap()
        );
    }

    #[test]
    fn convert_empty_polygon() {
<<<<<<< HEAD
        let w_polygon: Wkt<f64> = Polygon::empty(Dimension::XY).into();
=======
        let w_polygon: Wkt = Polygon(vec![]).into();
>>>>>>> 9e6ff0ad
        let g_polygon: geo_types::Polygon<f64> =
            geo_types::Polygon::new(geo_types::LineString(vec![]), vec![]);
        assert_eq!(
            geo_types::Geometry::Polygon(g_polygon),
            w_polygon.try_into().unwrap()
        );
    }

    #[test]
    fn convert_polygon() {
<<<<<<< HEAD
        let w_polygon: Wkt<f64> = Polygon::from_rings([
            LineString::from_coords([
=======
        let w_polygon: Wkt = Polygon(vec![
            LineString(vec![
>>>>>>> 9e6ff0ad
                Coord {
                    x: 0.,
                    y: 0.,
                    z: None,
                    m: None,
                },
                Coord {
                    x: 20.,
                    y: 40.,
                    z: None,
                    m: None,
                },
                Coord {
                    x: 40.,
                    y: 0.,
                    z: None,
                    m: None,
                },
                Coord {
                    x: 0.,
                    y: 0.,
                    z: None,
                    m: None,
                },
            ]),
            LineString::from_coords([
                Coord {
                    x: 5.,
                    y: 5.,
                    z: None,
                    m: None,
                },
                Coord {
                    x: 20.,
                    y: 30.,
                    z: None,
                    m: None,
                },
                Coord {
                    x: 30.,
                    y: 5.,
                    z: None,
                    m: None,
                },
                Coord {
                    x: 5.,
                    y: 5.,
                    z: None,
                    m: None,
                },
            ]),
        ])
        .into();
        let g_polygon: geo_types::Polygon<f64> = geo_types::Polygon::new(
            vec![(0., 0.), (20., 40.), (40., 0.), (0., 0.)].into(),
            vec![vec![(5., 5.), (20., 30.), (30., 5.), (5., 5.)].into()],
        );
        assert_eq!(
            geo_types::Geometry::Polygon(g_polygon),
            w_polygon.try_into().unwrap()
        );
    }

    #[test]
    fn convert_empty_multilinestring() {
<<<<<<< HEAD
        let w_multilinestring: Wkt<f64> = MultiLineString::empty(Dimension::XY).into();
=======
        let w_multilinestring: Wkt = MultiLineString(vec![]).into();
>>>>>>> 9e6ff0ad
        let g_multilinestring: geo_types::MultiLineString<f64> = geo_types::MultiLineString(vec![]);
        assert_eq!(
            geo_types::Geometry::MultiLineString(g_multilinestring),
            w_multilinestring.try_into().unwrap()
        );
    }

    #[test]
    fn convert_multilinestring() {
<<<<<<< HEAD
        let w_multilinestring: Wkt<f64> = MultiLineString::from_line_strings([
            LineString::from_coords([
=======
        let w_multilinestring: Wkt = MultiLineString(vec![
            LineString(vec![
>>>>>>> 9e6ff0ad
                Coord {
                    x: 10.,
                    y: 20.,
                    z: None,
                    m: None,
                },
                Coord {
                    x: 30.,
                    y: 40.,
                    z: None,
                    m: None,
                },
            ]),
            LineString::from_coords([
                Coord {
                    x: 50.,
                    y: 60.,
                    z: None,
                    m: None,
                },
                Coord {
                    x: 70.,
                    y: 80.,
                    z: None,
                    m: None,
                },
            ]),
        ])
        .into();
        let g_multilinestring: geo_types::MultiLineString<f64> = geo_types::MultiLineString(vec![
            vec![(10., 20.), (30., 40.)].into(),
            vec![(50., 60.), (70., 80.)].into(),
        ]);
        assert_eq!(
            geo_types::Geometry::MultiLineString(g_multilinestring),
            w_multilinestring.try_into().unwrap()
        );
    }

    #[test]
    fn convert_empty_multipoint() {
<<<<<<< HEAD
        let w_multipoint: Wkt<f64> = MultiPoint::empty(Dimension::XY).into();
=======
        let w_multipoint: Wkt = MultiPoint(vec![]).into();
>>>>>>> 9e6ff0ad
        let g_multipoint: geo_types::MultiPoint<f64> = geo_types::MultiPoint(vec![]);
        assert_eq!(
            geo_types::Geometry::MultiPoint(g_multipoint),
            w_multipoint.try_into().unwrap()
        );
    }

    #[test]
    fn convert_multipoint() {
<<<<<<< HEAD
        let w_multipoint: Wkt<f64> = MultiPoint::from_points([
            Point::from_coord(Coord {
=======
        let w_multipoint: Wkt = MultiPoint(vec![
            Point(Some(Coord {
>>>>>>> 9e6ff0ad
                x: 10.,
                y: 20.,
                z: None,
                m: None,
            }),
            Point::from_coord(Coord {
                x: 30.,
                y: 40.,
                z: None,
                m: None,
            }),
        ])
        .into();
        let g_multipoint: geo_types::MultiPoint<f64> = vec![(10., 20.), (30., 40.)].into();
        assert_eq!(
            geo_types::Geometry::MultiPoint(g_multipoint),
            w_multipoint.try_into().unwrap()
        );
    }

    #[test]
    fn convert_empty_multipolygon() {
<<<<<<< HEAD
        let w_multipolygon: Wkt<f64> = MultiPolygon::empty(Dimension::XY).into();
=======
        let w_multipolygon: Wkt = MultiPolygon(vec![]).into();
>>>>>>> 9e6ff0ad
        let g_multipolygon: geo_types::MultiPolygon<f64> = geo_types::MultiPolygon(vec![]);
        assert_eq!(
            geo_types::Geometry::MultiPolygon(g_multipolygon),
            w_multipolygon.try_into().unwrap()
        );
    }

    #[test]
    fn convert_multipolygon() {
<<<<<<< HEAD
        let w_multipolygon: Wkt<f64> = MultiPolygon::from_polygons([
            Polygon::from_rings([
                LineString::from_coords([
=======
        let w_multipolygon: Wkt = MultiPolygon(vec![
            Polygon(vec![
                LineString(vec![
>>>>>>> 9e6ff0ad
                    Coord {
                        x: 0.,
                        y: 0.,
                        z: None,
                        m: None,
                    },
                    Coord {
                        x: 20.,
                        y: 40.,
                        z: None,
                        m: None,
                    },
                    Coord {
                        x: 40.,
                        y: 0.,
                        z: None,
                        m: None,
                    },
                    Coord {
                        x: 0.,
                        y: 0.,
                        z: None,
                        m: None,
                    },
                ]),
                LineString::from_coords([
                    Coord {
                        x: 5.,
                        y: 5.,
                        z: None,
                        m: None,
                    },
                    Coord {
                        x: 20.,
                        y: 30.,
                        z: None,
                        m: None,
                    },
                    Coord {
                        x: 30.,
                        y: 5.,
                        z: None,
                        m: None,
                    },
                    Coord {
                        x: 5.,
                        y: 5.,
                        z: None,
                        m: None,
                    },
                ]),
            ]),
            Polygon::from_rings([LineString::from_coords([
                Coord {
                    x: 40.,
                    y: 40.,
                    z: None,
                    m: None,
                },
                Coord {
                    x: 20.,
                    y: 45.,
                    z: None,
                    m: None,
                },
                Coord {
                    x: 45.,
                    y: 30.,
                    z: None,
                    m: None,
                },
                Coord {
                    x: 40.,
                    y: 40.,
                    z: None,
                    m: None,
                },
            ])]),
        ])
        .into();

        let g_multipolygon: geo_types::MultiPolygon<f64> = geo_types::MultiPolygon(vec![
            geo_types::Polygon::new(
                vec![(0., 0.), (20., 40.), (40., 0.), (0., 0.)].into(),
                vec![vec![(5., 5.), (20., 30.), (30., 5.), (5., 5.)].into()],
            ),
            geo_types::Polygon::new(
                vec![(40., 40.), (20., 45.), (45., 30.), (40., 40.)].into(),
                vec![],
            ),
        ]);
        assert_eq!(
            geo_types::Geometry::MultiPolygon(g_multipolygon),
            w_multipolygon.try_into().unwrap()
        );
    }

    #[test]
    fn convert_empty_geometrycollection() {
<<<<<<< HEAD
        let w_geometrycollection: Wkt<f64> = GeometryCollection::empty(Dimension::XY).into();
=======
        let w_geometrycollection: Wkt = GeometryCollection(vec![]).into();
>>>>>>> 9e6ff0ad
        let g_geometrycollection: geo_types::GeometryCollection<f64> =
            geo_types::GeometryCollection(vec![]);
        assert_eq!(
            geo_types::Geometry::GeometryCollection(g_geometrycollection),
            w_geometrycollection.try_into().unwrap()
        );
    }

    #[test]
    fn convert_geometrycollection() {
        let w_point = Point::from_coord(Coord {
            x: 10.,
            y: 20.,
            z: None,
            m: None,
        })
        .into();

        let w_linestring = LineString::from_coords([
            Coord {
                x: 10.,
                y: 20.,
                z: None,
                m: None,
            },
            Coord {
                x: 30.,
                y: 40.,
                z: None,
                m: None,
            },
        ])
        .into();

        let w_polygon = Polygon::from_rings([LineString::from_coords([
            Coord {
                x: 0.,
                y: 0.,
                z: None,
                m: None,
            },
            Coord {
                x: 20.,
                y: 40.,
                z: None,
                m: None,
            },
            Coord {
                x: 40.,
                y: 0.,
                z: None,
                m: None,
            },
            Coord {
                x: 0.,
                y: 0.,
                z: None,
                m: None,
            },
        ])])
        .into();

        let w_multilinestring = MultiLineString::from_line_strings([
            LineString::from_coords([
                Coord {
                    x: 10.,
                    y: 20.,
                    z: None,
                    m: None,
                },
                Coord {
                    x: 30.,
                    y: 40.,
                    z: None,
                    m: None,
                },
            ]),
            LineString::from_coords([
                Coord {
                    x: 50.,
                    y: 60.,
                    z: None,
                    m: None,
                },
                Coord {
                    x: 70.,
                    y: 80.,
                    z: None,
                    m: None,
                },
            ]),
        ])
        .into();

        let w_multipoint = MultiPoint::from_points([
            Point::from_coord(Coord {
                x: 10.,
                y: 20.,
                z: None,
                m: None,
            }),
            Point::from_coord(Coord {
                x: 30.,
                y: 40.,
                z: None,
                m: None,
            }),
        ])
        .into();

        let w_multipolygon = MultiPolygon::from_polygons([
            Polygon::from_rings([LineString::from_coords([
                Coord {
                    x: 0.,
                    y: 0.,
                    z: None,
                    m: None,
                },
                Coord {
                    x: 20.,
                    y: 40.,
                    z: None,
                    m: None,
                },
                Coord {
                    x: 40.,
                    y: 0.,
                    z: None,
                    m: None,
                },
                Coord {
                    x: 0.,
                    y: 0.,
                    z: None,
                    m: None,
                },
            ])]),
            Polygon::from_rings([LineString::from_coords([
                Coord {
                    x: 40.,
                    y: 40.,
                    z: None,
                    m: None,
                },
                Coord {
                    x: 20.,
                    y: 45.,
                    z: None,
                    m: None,
                },
                Coord {
                    x: 45.,
                    y: 30.,
                    z: None,
                    m: None,
                },
                Coord {
                    x: 40.,
                    y: 40.,
                    z: None,
                    m: None,
                },
            ])]),
        ])
        .into();

<<<<<<< HEAD
        let w_geometrycollection: Wkt<f64> = GeometryCollection::from_geometries([
=======
        let w_geometrycollection: Wkt = GeometryCollection(vec![
>>>>>>> 9e6ff0ad
            w_point,
            w_multipoint,
            w_linestring,
            w_multilinestring,
            w_polygon,
            w_multipolygon,
        ])
        .into();

        let g_point: geo_types::Point<f64> = (10., 20.).into();
        let g_linestring: geo_types::LineString<f64> = vec![(10., 20.), (30., 40.)].into();
        let g_polygon: geo_types::Polygon<f64> = geo_types::Polygon::new(
            vec![(0., 0.), (20., 40.), (40., 0.), (0., 0.)].into(),
            vec![],
        );
        let g_multilinestring: geo_types::MultiLineString<f64> = geo_types::MultiLineString(vec![
            vec![(10., 20.), (30., 40.)].into(),
            vec![(50., 60.), (70., 80.)].into(),
        ]);
        let g_multipoint: geo_types::MultiPoint<f64> = vec![(10., 20.), (30., 40.)].into();
        let g_multipolygon: geo_types::MultiPolygon<f64> = geo_types::MultiPolygon(vec![
            geo_types::Polygon::new(
                vec![(0., 0.), (20., 40.), (40., 0.), (0., 0.)].into(),
                vec![],
            ),
            geo_types::Polygon::new(
                vec![(40., 40.), (20., 45.), (45., 30.), (40., 40.)].into(),
                vec![],
            ),
        ]);

        let g_geometrycollection: geo_types::GeometryCollection<f64> =
            geo_types::GeometryCollection(vec![
                geo_types::Geometry::Point(g_point),
                geo_types::Geometry::MultiPoint(g_multipoint),
                geo_types::Geometry::LineString(g_linestring),
                geo_types::Geometry::MultiLineString(g_multilinestring),
                geo_types::Geometry::Polygon(g_polygon),
                geo_types::Geometry::MultiPolygon(g_multipolygon),
            ]);
        assert_eq!(
            geo_types::Geometry::GeometryCollection(g_geometrycollection),
            w_geometrycollection.try_into().unwrap()
        );
    }

    #[test]
    fn geom_collection_from_wkt_str() {
        // geometry collections have some special handling vs. other geometries, so we test them separately.
        let collection = geo_types::GeometryCollection::<f64>::try_from_wkt_str(
            "GeometryCollection(POINT(1 2))",
        )
        .unwrap();
        let point: geo_types::Point<_> = collection[0].clone().try_into().unwrap();
        assert_eq!(point.y(), 2.0);
    }

    #[test]
    fn geom_collection_from_invalid_wkt_str() {
        // geometry collections have some special handling vs. other geometries, so we test them separately.
        let err = geo_types::GeometryCollection::<f64>::try_from_wkt_str("GeomColl(POINT(1 2))")
            .unwrap_err();
        match err {
            Error::InvalidWKT(err_text) => assert_eq!(err_text, "Invalid type encountered"),
            e => panic!("Not the error we expected. Found: {}", e),
        }
    }

    #[test]
    fn geom_collection_from_other_wkt_str() {
        // geometry collections have some special handling vs. other geometries, so we test them separately.
        let not_a_collection = geo_types::GeometryCollection::<f64>::try_from_wkt_str("POINT(1 2)");
        let err = not_a_collection.unwrap_err();
        match err {
            Error::MismatchedGeometry {
                expected: "geo_types::geometry::geometry_collection::GeometryCollection",
                found: "geo_types::geometry::point::Point",
            } => {}
            e => panic!("Not the error we expected. Found: {}", e),
        }
    }

    #[test]
    fn from_invalid_wkt_str() {
        let a_point_too_many = geo_types::Point::<f64>::try_from_wkt_str("PINT(1 2)");
        let err = a_point_too_many.unwrap_err();
        match err {
            Error::InvalidWKT(err_text) => assert_eq!(err_text, "Invalid type encountered"),
            e => panic!("Not the error we expected. Found: {}", e),
        }
    }

    #[test]
    fn from_other_geom_wkt_str() {
        let not_actually_a_line_string =
            geo_types::LineString::<f64>::try_from_wkt_str("POINT(1 2)");
        let err = not_actually_a_line_string.unwrap_err();
        match err {
            Error::MismatchedGeometry {
                expected: "geo_types::geometry::line_string::LineString",
                found: "geo_types::geometry::point::Point",
            } => {}
            e => panic!("Not the error we expected. Found: {}", e),
        }
    }

    #[test]
    fn integer_geometry() {
        use crate::to_wkt::ToWkt;
        let point: geo_types::Point<i32> =
            geo_types::Point::try_from_wkt_str("POINT(1 2)").unwrap();
        assert_eq!(point, geo_types::Point::new(1, 2));

        let wkt_string = point.wkt_string();
        assert_eq!("POINT(1 2)", &wkt_string);
    }

    #[test]
    fn integer_geometries_from_float() {
        let wkt_str = "POINT(1.1 1.9)";

        let _sanity_check = geo_types::Point::<f32>::try_from_wkt_str(wkt_str).unwrap();

        let result = geo_types::Point::<i32>::try_from_wkt_str(wkt_str);
        let err = result.unwrap_err();
        assert_eq!(
            err.to_string(),
            "Invalid WKT: Unable to parse input number as the desired output type"
        );
    }
}<|MERGE_RESOLUTION|>--- conflicted
+++ resolved
@@ -437,11 +437,7 @@
 
     #[test]
     fn convert_linestring() {
-<<<<<<< HEAD
-        let w_linestring: Wkt<f64> = LineString::from_coords([
-=======
-        let w_linestring: Wkt = LineString(vec![
->>>>>>> 9e6ff0ad
+        let w_linestring: Wkt = LineString::from_coords([
             Coord {
                 x: 10.,
                 y: 20.,
@@ -465,11 +461,7 @@
 
     #[test]
     fn convert_empty_polygon() {
-<<<<<<< HEAD
-        let w_polygon: Wkt<f64> = Polygon::empty(Dimension::XY).into();
-=======
-        let w_polygon: Wkt = Polygon(vec![]).into();
->>>>>>> 9e6ff0ad
+        let w_polygon: Wkt = Polygon::empty(Dimension::XY).into();
         let g_polygon: geo_types::Polygon<f64> =
             geo_types::Polygon::new(geo_types::LineString(vec![]), vec![]);
         assert_eq!(
@@ -480,13 +472,8 @@
 
     #[test]
     fn convert_polygon() {
-<<<<<<< HEAD
-        let w_polygon: Wkt<f64> = Polygon::from_rings([
+        let w_polygon: Wkt = Polygon::from_rings([
             LineString::from_coords([
-=======
-        let w_polygon: Wkt = Polygon(vec![
-            LineString(vec![
->>>>>>> 9e6ff0ad
                 Coord {
                     x: 0.,
                     y: 0.,
@@ -552,11 +539,7 @@
 
     #[test]
     fn convert_empty_multilinestring() {
-<<<<<<< HEAD
-        let w_multilinestring: Wkt<f64> = MultiLineString::empty(Dimension::XY).into();
-=======
-        let w_multilinestring: Wkt = MultiLineString(vec![]).into();
->>>>>>> 9e6ff0ad
+        let w_multilinestring: Wkt = MultiLineString::empty(Dimension::XY).into();
         let g_multilinestring: geo_types::MultiLineString<f64> = geo_types::MultiLineString(vec![]);
         assert_eq!(
             geo_types::Geometry::MultiLineString(g_multilinestring),
@@ -566,13 +549,8 @@
 
     #[test]
     fn convert_multilinestring() {
-<<<<<<< HEAD
-        let w_multilinestring: Wkt<f64> = MultiLineString::from_line_strings([
+        let w_multilinestring: Wkt = MultiLineString::from_line_strings([
             LineString::from_coords([
-=======
-        let w_multilinestring: Wkt = MultiLineString(vec![
-            LineString(vec![
->>>>>>> 9e6ff0ad
                 Coord {
                     x: 10.,
                     y: 20.,
@@ -614,11 +592,7 @@
 
     #[test]
     fn convert_empty_multipoint() {
-<<<<<<< HEAD
-        let w_multipoint: Wkt<f64> = MultiPoint::empty(Dimension::XY).into();
-=======
-        let w_multipoint: Wkt = MultiPoint(vec![]).into();
->>>>>>> 9e6ff0ad
+        let w_multipoint: Wkt = MultiPoint::empty(Dimension::XY).into();
         let g_multipoint: geo_types::MultiPoint<f64> = geo_types::MultiPoint(vec![]);
         assert_eq!(
             geo_types::Geometry::MultiPoint(g_multipoint),
@@ -628,13 +602,8 @@
 
     #[test]
     fn convert_multipoint() {
-<<<<<<< HEAD
-        let w_multipoint: Wkt<f64> = MultiPoint::from_points([
+        let w_multipoint: Wkt = MultiPoint::from_points([
             Point::from_coord(Coord {
-=======
-        let w_multipoint: Wkt = MultiPoint(vec![
-            Point(Some(Coord {
->>>>>>> 9e6ff0ad
                 x: 10.,
                 y: 20.,
                 z: None,
@@ -657,11 +626,7 @@
 
     #[test]
     fn convert_empty_multipolygon() {
-<<<<<<< HEAD
-        let w_multipolygon: Wkt<f64> = MultiPolygon::empty(Dimension::XY).into();
-=======
-        let w_multipolygon: Wkt = MultiPolygon(vec![]).into();
->>>>>>> 9e6ff0ad
+        let w_multipolygon: Wkt = MultiPolygon::empty(Dimension::XY).into();
         let g_multipolygon: geo_types::MultiPolygon<f64> = geo_types::MultiPolygon(vec![]);
         assert_eq!(
             geo_types::Geometry::MultiPolygon(g_multipolygon),
@@ -671,15 +636,9 @@
 
     #[test]
     fn convert_multipolygon() {
-<<<<<<< HEAD
-        let w_multipolygon: Wkt<f64> = MultiPolygon::from_polygons([
+        let w_multipolygon: Wkt = MultiPolygon::from_polygons([
             Polygon::from_rings([
                 LineString::from_coords([
-=======
-        let w_multipolygon: Wkt = MultiPolygon(vec![
-            Polygon(vec![
-                LineString(vec![
->>>>>>> 9e6ff0ad
                     Coord {
                         x: 0.,
                         y: 0.,
@@ -779,11 +738,7 @@
 
     #[test]
     fn convert_empty_geometrycollection() {
-<<<<<<< HEAD
-        let w_geometrycollection: Wkt<f64> = GeometryCollection::empty(Dimension::XY).into();
-=======
-        let w_geometrycollection: Wkt = GeometryCollection(vec![]).into();
->>>>>>> 9e6ff0ad
+        let w_geometrycollection: Wkt = GeometryCollection::empty(Dimension::XY).into();
         let g_geometrycollection: geo_types::GeometryCollection<f64> =
             geo_types::GeometryCollection(vec![]);
         assert_eq!(
@@ -950,11 +905,7 @@
         ])
         .into();
 
-<<<<<<< HEAD
-        let w_geometrycollection: Wkt<f64> = GeometryCollection::from_geometries([
-=======
-        let w_geometrycollection: Wkt = GeometryCollection(vec![
->>>>>>> 9e6ff0ad
+        let w_geometrycollection: Wkt = GeometryCollection::from_geometries([
             w_point,
             w_multipoint,
             w_linestring,
