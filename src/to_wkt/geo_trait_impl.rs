use std::fmt;
use std::fmt::Write;

use geo_traits::{
    CoordTrait, GeometryCollectionTrait, GeometryTrait, LineStringTrait, LineTrait,
    MultiLineStringTrait, MultiPointTrait, MultiPolygonTrait, PointTrait, PolygonTrait, RectTrait,
    TriangleTrait,
};

use crate::error::Error;
use crate::types::Coord;
use crate::WktNum;

/// The physical size of the coordinate dimension
///
/// This is used so that we don't have to call `.dim()` on **every** coordinate. We infer it once
/// from the `geo_traits::Dimensions` and then pass it to each coordinate.
#[derive(Clone, Copy)]
enum PhysicalCoordinateDimension {
    Two,
    Three,
    Four,
}

impl TryFrom<geo_traits::Dimensions> for PhysicalCoordinateDimension {
    type Error = Error;

    fn try_from(value: geo_traits::Dimensions) -> Result<Self, Self::Error> {
        match value.size() {
            2 => Ok(Self::Two),
            3 => Ok(Self::Three),
            4 => Ok(Self::Four),
            _ => Err(Error::UnknownDimension),
        }
    }
}

<<<<<<< HEAD
/// Write an object implementing [`PointTrait`] to a WKT string.
pub fn write_point<T: WktNum + fmt::Display, G: PointTrait<T = T>>(
=======
pub fn write_point<T: WktNum + fmt::Display>(
>>>>>>> 575bd3f6
    f: &mut impl Write,
    g: &impl PointTrait<T = T>,
) -> Result<(), Error> {
    let dim = g.dim();
    // Write prefix
    match dim {
        geo_traits::Dimensions::Xy | geo_traits::Dimensions::Unknown(2) => f.write_str("POINT"),
        geo_traits::Dimensions::Xyz | geo_traits::Dimensions::Unknown(3) => f.write_str("POINT Z"),
        geo_traits::Dimensions::Xym => f.write_str("POINT M"),
        geo_traits::Dimensions::Xyzm | geo_traits::Dimensions::Unknown(4) => {
            f.write_str("POINT ZM")
        }
        geo_traits::Dimensions::Unknown(_) => return Err(Error::UnknownDimension),
    }?;
    let size = dim.try_into()?;
    if let Some(coord) = g.coord() {
        f.write_char('(')?;
        write_coord(f, &coord, size)?;
        f.write_char(')')?;
        Ok(())
    } else {
        Ok(f.write_str(" EMPTY")?)
    }
}

<<<<<<< HEAD
/// Write an object implementing [`LineStringTrait`] to a WKT string.
pub fn write_linestring<T: WktNum + fmt::Display, G: LineStringTrait<T = T>>(
=======
pub fn write_linestring<T: WktNum + fmt::Display>(
>>>>>>> 575bd3f6
    f: &mut impl Write,
    linestring: &impl LineStringTrait<T = T>,
) -> Result<(), Error> {
    let dim = linestring.dim();
    // Write prefix
    match dim {
        geo_traits::Dimensions::Xy | geo_traits::Dimensions::Unknown(2) => {
            f.write_str("LINESTRING")
        }
        geo_traits::Dimensions::Xyz | geo_traits::Dimensions::Unknown(3) => {
            f.write_str("LINESTRING Z")
        }
        geo_traits::Dimensions::Xym => f.write_str("LINESTRING M"),
        geo_traits::Dimensions::Xyzm | geo_traits::Dimensions::Unknown(4) => {
            f.write_str("LINESTRING ZM")
        }
        geo_traits::Dimensions::Unknown(_) => return Err(Error::UnknownDimension),
    }?;
    let size = dim.try_into()?;
    if linestring.num_coords() == 0 {
        Ok(f.write_str(" EMPTY")?)
    } else {
        write_coord_sequence(f, linestring.coords(), size)
    }
}

<<<<<<< HEAD
/// Write an object implementing [`PolygonTrait`] to a WKT string.
pub fn write_polygon<T: WktNum + fmt::Display, G: PolygonTrait<T = T>>(
=======
pub fn write_polygon<T: WktNum + fmt::Display>(
>>>>>>> 575bd3f6
    f: &mut impl Write,
    polygon: &impl PolygonTrait<T = T>,
) -> Result<(), Error> {
    let dim = polygon.dim();
    // Write prefix
    match dim {
        geo_traits::Dimensions::Xy | geo_traits::Dimensions::Unknown(2) => f.write_str("POLYGON"),
        geo_traits::Dimensions::Xyz | geo_traits::Dimensions::Unknown(3) => {
            f.write_str("POLYGON Z")
        }
        geo_traits::Dimensions::Xym => f.write_str("POLYGON M"),
        geo_traits::Dimensions::Xyzm | geo_traits::Dimensions::Unknown(4) => {
            f.write_str("POLYGON ZM")
        }
        geo_traits::Dimensions::Unknown(_) => return Err(Error::UnknownDimension),
    }?;
    let size = dim.try_into()?;
    if let Some(exterior) = polygon.exterior() {
        if exterior.num_coords() != 0 {
            f.write_str("(")?;
            write_coord_sequence(f, exterior.coords(), size)?;

            for interior in polygon.interiors() {
                f.write_char(',')?;
                write_coord_sequence(f, interior.coords(), size)?;
            }

            Ok(f.write_char(')')?)
        } else {
            Ok(f.write_str(" EMPTY")?)
        }
    } else {
        Ok(f.write_str(" EMPTY")?)
    }
}

<<<<<<< HEAD
/// Write an object implementing [`MultiPointTrait`] to a WKT string.
pub fn write_multi_point<T: WktNum + fmt::Display, G: MultiPointTrait<T = T>>(
=======
pub fn write_multi_point<T: WktNum + fmt::Display>(
>>>>>>> 575bd3f6
    f: &mut impl Write,
    multipoint: &impl MultiPointTrait<T = T>,
) -> Result<(), Error> {
    let dim = multipoint.dim();
    // Write prefix
    match dim {
        geo_traits::Dimensions::Xy | geo_traits::Dimensions::Unknown(2) => {
            f.write_str("MULTIPOINT")
        }
        geo_traits::Dimensions::Xyz | geo_traits::Dimensions::Unknown(3) => {
            f.write_str("MULTIPOINT Z")
        }
        geo_traits::Dimensions::Xym => f.write_str("MULTIPOINT M"),
        geo_traits::Dimensions::Xyzm | geo_traits::Dimensions::Unknown(4) => {
            f.write_str("MULTIPOINT ZM")
        }
        geo_traits::Dimensions::Unknown(_) => return Err(Error::UnknownDimension),
    }?;
    let size = dim.try_into()?;

    let mut points = multipoint.points();

    // Note: This is largely copied from `write_coord_sequence`, because `multipoint.points()`
    // yields a sequence of Point, not Coord.
    if let Some(first_point) = points.next() {
        f.write_str("((")?;

        // Assume no empty points within this MultiPoint
        write_coord(f, &first_point.coord().unwrap(), size)?;

        for point in points {
            f.write_str("),(")?;
            write_coord(f, &point.coord().unwrap(), size)?;
        }

        f.write_str("))")?;
    } else {
        f.write_str(" EMPTY")?;
    }

    Ok(())
}

<<<<<<< HEAD
/// Write an object implementing [`MultiLineStringTrait`] to a WKT string.
pub fn write_multi_linestring<T: WktNum + fmt::Display, G: MultiLineStringTrait<T = T>>(
=======
pub fn write_multi_linestring<T: WktNum + fmt::Display>(
>>>>>>> 575bd3f6
    f: &mut impl Write,
    multilinestring: &impl MultiLineStringTrait<T = T>,
) -> Result<(), Error> {
    let dim = multilinestring.dim();
    // Write prefix
    match dim {
        geo_traits::Dimensions::Xy | geo_traits::Dimensions::Unknown(2) => {
            f.write_str("MULTILINESTRING")
        }
        geo_traits::Dimensions::Xyz | geo_traits::Dimensions::Unknown(3) => {
            f.write_str("MULTILINESTRING Z")
        }
        geo_traits::Dimensions::Xym => f.write_str("MULTILINESTRING M"),
        geo_traits::Dimensions::Xyzm | geo_traits::Dimensions::Unknown(4) => {
            f.write_str("MULTILINESTRING ZM")
        }
        geo_traits::Dimensions::Unknown(_) => return Err(Error::UnknownDimension),
    }?;
    let size = dim.try_into()?;
    let mut line_strings = multilinestring.line_strings();
    if let Some(first_linestring) = line_strings.next() {
        f.write_str("(")?;
        write_coord_sequence(f, first_linestring.coords(), size)?;

        for linestring in line_strings {
            f.write_char(',')?;
            write_coord_sequence(f, linestring.coords(), size)?;
        }

        f.write_char(')')?;
    } else {
        f.write_str(" EMPTY")?;
    };

    Ok(())
}

<<<<<<< HEAD
/// Write an object implementing [`MultiPolygonTrait`] to a WKT string.
pub fn write_multi_polygon<T: WktNum + fmt::Display, G: MultiPolygonTrait<T = T>>(
=======
pub fn write_multi_polygon<T: WktNum + fmt::Display>(
>>>>>>> 575bd3f6
    f: &mut impl Write,
    multipolygon: &impl MultiPolygonTrait<T = T>,
) -> Result<(), Error> {
    let dim = multipolygon.dim();
    // Write prefix
    match dim {
        geo_traits::Dimensions::Xy | geo_traits::Dimensions::Unknown(2) => {
            f.write_str("MULTIPOLYGON")
        }
        geo_traits::Dimensions::Xyz | geo_traits::Dimensions::Unknown(3) => {
            f.write_str("MULTIPOLYGON Z")
        }
        geo_traits::Dimensions::Xym => f.write_str("MULTIPOLYGON M"),
        geo_traits::Dimensions::Xyzm | geo_traits::Dimensions::Unknown(4) => {
            f.write_str("MULTIPOLYGON ZM")
        }
        geo_traits::Dimensions::Unknown(_) => return Err(Error::UnknownDimension),
    }?;
    let size = dim.try_into()?;

    let mut polygons = multipolygon.polygons();

    if let Some(first_polygon) = polygons.next() {
        f.write_str("((")?;

        write_coord_sequence(f, first_polygon.exterior().unwrap().coords(), size)?;
        for interior in first_polygon.interiors() {
            f.write_char(',')?;
            write_coord_sequence(f, interior.coords(), size)?;
        }

        for polygon in polygons {
            f.write_str("),(")?;

            write_coord_sequence(f, polygon.exterior().unwrap().coords(), size)?;
            for interior in polygon.interiors() {
                f.write_char(',')?;
                write_coord_sequence(f, interior.coords(), size)?;
            }
        }

        f.write_str("))")?;
    } else {
        f.write_str(" EMPTY")?;
    };

    Ok(())
}

<<<<<<< HEAD
/// Write an object implementing [`GeometryTrait`] to a WKT string.
pub fn write_geometry<T: WktNum + fmt::Display, G: GeometryTrait<T = T>>(
=======
/// Create geometry to WKT representation.

pub fn write_geometry<T: WktNum + fmt::Display>(
>>>>>>> 575bd3f6
    f: &mut impl Write,
    geometry: &impl GeometryTrait<T = T>,
) -> Result<(), Error> {
    match geometry.as_type() {
        geo_traits::GeometryType::Point(point) => write_point(f, point),
        geo_traits::GeometryType::LineString(linestring) => write_linestring(f, linestring),
        geo_traits::GeometryType::Polygon(polygon) => write_polygon(f, polygon),
        geo_traits::GeometryType::MultiPoint(multi_point) => write_multi_point(f, multi_point),
        geo_traits::GeometryType::MultiLineString(mls) => write_multi_linestring(f, mls),
        geo_traits::GeometryType::MultiPolygon(multi_polygon) => {
            write_multi_polygon(f, multi_polygon)
        }
        geo_traits::GeometryType::GeometryCollection(gc) => write_geometry_collection(f, gc),
        geo_traits::GeometryType::Rect(rect) => write_rect(f, rect),
        geo_traits::GeometryType::Triangle(triangle) => write_triangle(f, triangle),
        geo_traits::GeometryType::Line(line) => write_line(f, line),
    }
}

<<<<<<< HEAD
/// Write an object implementing [`GeometryCollectionTrait`] to a WKT string.
pub fn write_geometry_collection<T: WktNum + fmt::Display, G: GeometryCollectionTrait<T = T>>(
=======
pub fn write_geometry_collection<T: WktNum + fmt::Display>(
>>>>>>> 575bd3f6
    f: &mut impl Write,
    gc: &impl GeometryCollectionTrait<T = T>,
) -> Result<(), Error> {
    let dim = gc.dim();
    // Write prefix
    match dim {
        geo_traits::Dimensions::Xy | geo_traits::Dimensions::Unknown(2) => {
            f.write_str("GEOMETRYCOLLECTION")
        }
        geo_traits::Dimensions::Xyz | geo_traits::Dimensions::Unknown(3) => {
            f.write_str("GEOMETRYCOLLECTION Z")
        }
        geo_traits::Dimensions::Xym => f.write_str("GEOMETRYCOLLECTION M"),
        geo_traits::Dimensions::Xyzm | geo_traits::Dimensions::Unknown(4) => {
            f.write_str("GEOMETRYCOLLECTION ZM")
        }
        geo_traits::Dimensions::Unknown(_) => return Err(Error::UnknownDimension),
    }?;
    let mut geometries = gc.geometries();

    if let Some(first_geometry) = geometries.next() {
        f.write_str("(")?;

        write_geometry(f, &first_geometry)?;
        for geom in geometries {
            f.write_char(',')?;
            write_geometry(f, &geom)?;
        }

        f.write_char(')')?;
    } else {
        f.write_str(" EMPTY")?;
    }
    Ok(())
}

<<<<<<< HEAD
/// Write an object implementing [`RectTrait`] to a WKT string.
///
/// The Rect will written as a Polygon with one exterior ring.
///
/// Note that only 2D `Rect`s are supported, because it's unclear how to map a higher-dimensional
/// Rect to a Polygon. For higher dimensional `Rect`, transform your data to a Polygon and use
/// [`write_polygon`].
pub fn write_rect<T: WktNum + fmt::Display, G: RectTrait<T = T>>(
=======
pub fn write_rect<T: WktNum + fmt::Display>(
>>>>>>> 575bd3f6
    f: &mut impl Write,
    rect: &impl RectTrait<T = T>,
) -> Result<(), Error> {
    // Write prefix and error if not 2D
    match rect.dim() {
        geo_traits::Dimensions::Xy | geo_traits::Dimensions::Unknown(2) => f.write_str("POLYGON"),
        _ => return Err(Error::RectUnsupportedDimension),
    }?;

    let min_coord = rect.min();
    let max_coord = rect.max();

    // We need to construct the five points of the rect that make up the exterior Polygon
    let coords = [
        Coord {
            x: min_coord.x(),
            y: min_coord.y(),
            z: None,
            m: None,
        },
        Coord {
            x: min_coord.x(),
            y: max_coord.y(),
            z: None,
            m: None,
        },
        Coord {
            x: max_coord.x(),
            y: max_coord.y(),
            z: None,
            m: None,
        },
        Coord {
            x: max_coord.x(),
            y: min_coord.y(),
            z: None,
            m: None,
        },
        Coord {
            x: min_coord.x(),
            y: min_coord.y(),
            z: None,
            m: None,
        },
    ];

    f.write_str("(")?;
    write_coord_sequence(f, coords.iter(), PhysicalCoordinateDimension::Two)?;
    Ok(f.write_char(')')?)
}

<<<<<<< HEAD
/// Write an object implementing [`TriangleTrait`] to a WKT string.
///
/// The Triangle will written as a Polygon with one exterior ring.
pub fn write_triangle<T: WktNum + fmt::Display, G: TriangleTrait<T = T>>(
=======
pub fn write_triangle<T: WktNum + fmt::Display>(
>>>>>>> 575bd3f6
    f: &mut impl Write,
    triangle: &impl TriangleTrait<T = T>,
) -> Result<(), Error> {
    let dim = triangle.dim();
    // Write prefix
    match dim {
        geo_traits::Dimensions::Xy | geo_traits::Dimensions::Unknown(2) => f.write_str("POLYGON"),
        geo_traits::Dimensions::Xyz | geo_traits::Dimensions::Unknown(3) => {
            f.write_str("POLYGON Z")
        }
        geo_traits::Dimensions::Xym => f.write_str("POLYGON M"),
        geo_traits::Dimensions::Xyzm | geo_traits::Dimensions::Unknown(4) => {
            f.write_str("POLYGON ZM")
        }
        geo_traits::Dimensions::Unknown(_) => return Err(Error::UnknownDimension),
    }?;
    let size = dim.try_into()?;
    f.write_str("(")?;

    let coords_iter = triangle
        .coords()
        .into_iter()
        .chain(std::iter::once(triangle.first()));
    write_coord_sequence(f, coords_iter, size)?;

    Ok(f.write_char(')')?)
}

<<<<<<< HEAD
/// Write an object implementing [`LineTrait`] to a WKT string.
///
/// The Line will written as a LineString with two coordinates.
pub fn write_line<T: WktNum + fmt::Display, G: LineTrait<T = T>>(
=======
pub fn write_line<T: WktNum + fmt::Display>(
>>>>>>> 575bd3f6
    f: &mut impl Write,
    line: &impl LineTrait<T = T>,
) -> Result<(), Error> {
    let dim = line.dim();
    // Write prefix
    match dim {
        geo_traits::Dimensions::Xy | geo_traits::Dimensions::Unknown(2) => {
            f.write_str("LINESTRING")
        }
        geo_traits::Dimensions::Xyz | geo_traits::Dimensions::Unknown(3) => {
            f.write_str("LINESTRING Z")
        }
        geo_traits::Dimensions::Xym => f.write_str("LINESTRING M"),
        geo_traits::Dimensions::Xyzm | geo_traits::Dimensions::Unknown(4) => {
            f.write_str("LINESTRING ZM")
        }
        geo_traits::Dimensions::Unknown(_) => return Err(Error::UnknownDimension),
    }?;
    let size = dim.try_into()?;
    write_coord_sequence(f, line.coords().into_iter(), size)
}

/// Write a single coordinate to the writer.
///
/// Will not include any start or end `()` characters.
fn write_coord<T: WktNum + fmt::Display>(
    f: &mut impl Write,
    coord: &impl CoordTrait<T = T>,
    size: PhysicalCoordinateDimension,
) -> Result<(), std::fmt::Error> {
    match size {
        PhysicalCoordinateDimension::Two => write!(f, "{} {}", coord.x(), coord.y()),
        PhysicalCoordinateDimension::Three => {
            // Safety:
            // We've validated that there are three dimensions
            write!(f, "{} {} {}", coord.x(), coord.y(), unsafe {
                coord.nth_unchecked(2)
            })
        }
        PhysicalCoordinateDimension::Four => {
            write!(
                f,
                "{} {} {} {}",
                coord.x(),
                coord.y(),
                // Safety:
                // We've validated that there are four dimensions
                unsafe { coord.nth_unchecked(2) },
                // Safety:
                // We've validated that there are four dimensions
                unsafe { coord.nth_unchecked(3) }
            )
        }
    }
}

/// Includes the `()` characters to start and end this sequence.
///
/// E.g. it will write:
/// ```notest
/// (1 2, 3 4, 5 6)
/// ```
/// for a coordinate sequence with three coordinates.
fn write_coord_sequence<T: WktNum + fmt::Display>(
    f: &mut impl Write,
    mut coords: impl Iterator<Item = impl CoordTrait<T = T>>,
    size: PhysicalCoordinateDimension,
) -> Result<(), Error> {
    f.write_char('(')?;

    if let Some(first_coord) = coords.next() {
        write_coord(f, &first_coord, size)?;

        for coord in coords {
            f.write_char(',')?;
            write_coord(f, &coord, size)?;
        }
    }

    f.write_char(')')?;
    Ok(())
}<|MERGE_RESOLUTION|>--- conflicted
+++ resolved
@@ -35,12 +35,8 @@
     }
 }
 
-<<<<<<< HEAD
 /// Write an object implementing [`PointTrait`] to a WKT string.
-pub fn write_point<T: WktNum + fmt::Display, G: PointTrait<T = T>>(
-=======
 pub fn write_point<T: WktNum + fmt::Display>(
->>>>>>> 575bd3f6
     f: &mut impl Write,
     g: &impl PointTrait<T = T>,
 ) -> Result<(), Error> {
@@ -66,12 +62,8 @@
     }
 }
 
-<<<<<<< HEAD
 /// Write an object implementing [`LineStringTrait`] to a WKT string.
-pub fn write_linestring<T: WktNum + fmt::Display, G: LineStringTrait<T = T>>(
-=======
 pub fn write_linestring<T: WktNum + fmt::Display>(
->>>>>>> 575bd3f6
     f: &mut impl Write,
     linestring: &impl LineStringTrait<T = T>,
 ) -> Result<(), Error> {
@@ -98,12 +90,8 @@
     }
 }
 
-<<<<<<< HEAD
 /// Write an object implementing [`PolygonTrait`] to a WKT string.
-pub fn write_polygon<T: WktNum + fmt::Display, G: PolygonTrait<T = T>>(
-=======
 pub fn write_polygon<T: WktNum + fmt::Display>(
->>>>>>> 575bd3f6
     f: &mut impl Write,
     polygon: &impl PolygonTrait<T = T>,
 ) -> Result<(), Error> {
@@ -140,12 +128,8 @@
     }
 }
 
-<<<<<<< HEAD
 /// Write an object implementing [`MultiPointTrait`] to a WKT string.
-pub fn write_multi_point<T: WktNum + fmt::Display, G: MultiPointTrait<T = T>>(
-=======
 pub fn write_multi_point<T: WktNum + fmt::Display>(
->>>>>>> 575bd3f6
     f: &mut impl Write,
     multipoint: &impl MultiPointTrait<T = T>,
 ) -> Result<(), Error> {
@@ -189,12 +173,8 @@
     Ok(())
 }
 
-<<<<<<< HEAD
 /// Write an object implementing [`MultiLineStringTrait`] to a WKT string.
-pub fn write_multi_linestring<T: WktNum + fmt::Display, G: MultiLineStringTrait<T = T>>(
-=======
 pub fn write_multi_linestring<T: WktNum + fmt::Display>(
->>>>>>> 575bd3f6
     f: &mut impl Write,
     multilinestring: &impl MultiLineStringTrait<T = T>,
 ) -> Result<(), Error> {
@@ -232,12 +212,8 @@
     Ok(())
 }
 
-<<<<<<< HEAD
 /// Write an object implementing [`MultiPolygonTrait`] to a WKT string.
-pub fn write_multi_polygon<T: WktNum + fmt::Display, G: MultiPolygonTrait<T = T>>(
-=======
 pub fn write_multi_polygon<T: WktNum + fmt::Display>(
->>>>>>> 575bd3f6
     f: &mut impl Write,
     multipolygon: &impl MultiPolygonTrait<T = T>,
 ) -> Result<(), Error> {
@@ -287,14 +263,8 @@
     Ok(())
 }
 
-<<<<<<< HEAD
 /// Write an object implementing [`GeometryTrait`] to a WKT string.
-pub fn write_geometry<T: WktNum + fmt::Display, G: GeometryTrait<T = T>>(
-=======
-/// Create geometry to WKT representation.
-
 pub fn write_geometry<T: WktNum + fmt::Display>(
->>>>>>> 575bd3f6
     f: &mut impl Write,
     geometry: &impl GeometryTrait<T = T>,
 ) -> Result<(), Error> {
@@ -314,12 +284,8 @@
     }
 }
 
-<<<<<<< HEAD
 /// Write an object implementing [`GeometryCollectionTrait`] to a WKT string.
-pub fn write_geometry_collection<T: WktNum + fmt::Display, G: GeometryCollectionTrait<T = T>>(
-=======
 pub fn write_geometry_collection<T: WktNum + fmt::Display>(
->>>>>>> 575bd3f6
     f: &mut impl Write,
     gc: &impl GeometryCollectionTrait<T = T>,
 ) -> Result<(), Error> {
@@ -356,7 +322,6 @@
     Ok(())
 }
 
-<<<<<<< HEAD
 /// Write an object implementing [`RectTrait`] to a WKT string.
 ///
 /// The Rect will written as a Polygon with one exterior ring.
@@ -364,10 +329,7 @@
 /// Note that only 2D `Rect`s are supported, because it's unclear how to map a higher-dimensional
 /// Rect to a Polygon. For higher dimensional `Rect`, transform your data to a Polygon and use
 /// [`write_polygon`].
-pub fn write_rect<T: WktNum + fmt::Display, G: RectTrait<T = T>>(
-=======
 pub fn write_rect<T: WktNum + fmt::Display>(
->>>>>>> 575bd3f6
     f: &mut impl Write,
     rect: &impl RectTrait<T = T>,
 ) -> Result<(), Error> {
@@ -419,14 +381,10 @@
     Ok(f.write_char(')')?)
 }
 
-<<<<<<< HEAD
 /// Write an object implementing [`TriangleTrait`] to a WKT string.
 ///
 /// The Triangle will written as a Polygon with one exterior ring.
-pub fn write_triangle<T: WktNum + fmt::Display, G: TriangleTrait<T = T>>(
-=======
 pub fn write_triangle<T: WktNum + fmt::Display>(
->>>>>>> 575bd3f6
     f: &mut impl Write,
     triangle: &impl TriangleTrait<T = T>,
 ) -> Result<(), Error> {
@@ -455,14 +413,10 @@
     Ok(f.write_char(')')?)
 }
 
-<<<<<<< HEAD
 /// Write an object implementing [`LineTrait`] to a WKT string.
 ///
 /// The Line will written as a LineString with two coordinates.
-pub fn write_line<T: WktNum + fmt::Display, G: LineTrait<T = T>>(
-=======
 pub fn write_line<T: WktNum + fmt::Display>(
->>>>>>> 575bd3f6
     f: &mut impl Write,
     line: &impl LineTrait<T = T>,
 ) -> Result<(), Error> {
