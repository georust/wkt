--- conflicted
+++ resolved
@@ -326,7 +326,7 @@
     })
     .flatten()
     .chain(inner_lines.iter().map(g_linestring_to_w_linestring))
-    .collect();
+    .collect::<Vec<_>>();
 
     Polygon::from_rings(poly_lines)
 }
@@ -370,17 +370,8 @@
     T: CoordNum,
 {
     let geo_types::GeometryCollection(g_geoms) = g_geocol;
-<<<<<<< HEAD
-    let mut w_geoms = vec![];
-    for g_geom in g_geoms {
-        let w_geom = g_geom_to_w_geom(g_geom);
-        w_geoms.push(w_geom);
-    }
+    let w_geoms = g_geoms.iter().map(g_geom_to_w_geom).collect::<Vec<_>>();
     GeometryCollection::from_geometries(w_geoms)
-=======
-    let w_geoms = g_geoms.iter().map(g_geom_to_w_geom).collect();
-    GeometryCollection(w_geoms)
->>>>>>> 3b4b3f57
 }
 
 fn g_geom_to_w_geom<T>(g_geom: &geo_types::Geometry<T>) -> Wkt<T>
