--- conflicted
+++ resolved
@@ -23,8 +23,7 @@
 use std::str::FromStr;
 
 #[derive(Clone, Debug, Default, PartialEq)]
-<<<<<<< HEAD
-pub struct LineString<T: WktNum> {
+pub struct LineString<T: WktNum = f64> {
     pub(crate) dim: Dimension,
     pub(crate) coords: Vec<Coord<T>>,
 }
@@ -54,9 +53,6 @@
         Self::new(coords, dim)
     }
 }
-=======
-pub struct LineString<T: WktNum = f64>(pub Vec<Coord<T>>);
->>>>>>> 9e6ff0ad
 
 impl<T> From<LineString<T>> for Wkt<T>
 where
